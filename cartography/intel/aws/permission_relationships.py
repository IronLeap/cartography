import logging
import os
import re
from string import Template
from typing import Any
from typing import Dict
from typing import List
from typing import Optional
from typing import Pattern
from typing import Tuple

import boto3
import neo4j
import yaml

from cartography.graph.statement import GraphStatement
from cartography.util import timeit

logger = logging.getLogger(__name__)


def evaluate_clause(clause: str, match: str) -> bool:
    """ Evaluates the a clause in IAM. Clauses can be AWS [not]actions and [not]resources

    Arguments:
        clause {str, re.Pattern} -- The clause you are evaluating against. Clauses can use
            variable length wildcards (*)
            fixed length wildcards (?)
        match {str} -- The item to match against.

    Returns:
        bool -- True if the clause matched, False otherwise
    """
    result = compile_regex(clause).fullmatch(match)
    return result is not None


def evaluate_notaction_for_permission(statement: Dict, permission: str) -> bool:
    """Return whether an IAM 'notaction' clause in the given statement applies to the item"""
    if 'notaction' not in statement:
        return False
    for clause in statement['notaction']:
        if evaluate_clause(clause, permission):
            return True
    return False


def evaluate_action_for_permission(statement: Dict, permission: str) -> bool:
    """Return whether an IAM 'action' clause in the given statement applies to the permission"""
    if 'action' not in statement:
        return True
    for clause in statement['action']:
        if evaluate_clause(clause, permission):
            return True
    return False


def evaluate_resource_for_permission(statement: Dict, resource_arn: str) -> bool:
    """Return whether the given IAM 'resource' statement applies to the resource_arn"""
    if 'resource' not in statement:
        return False
    for clause in statement['resource']:
        if evaluate_clause(clause, resource_arn):
            return True
    return False


def evaluate_notresource_for_permission(statement: Dict, resource_arn: str) -> bool:
    """Return whether an IAM 'notresource' clause in the given statement applies to the resource_arn"""
    if 'notresource' not in statement:
        return False
    for clause in statement['notresource']:
        if evaluate_clause(clause, resource_arn):
            return True
    return False


def evaluate_statements_for_permission(statements: List[Dict], resource_arn: str, permission: str) -> bool:
    """ Evaluate an entire statement for a specific permission against a resource

    Arguments:
        statements {[dict]} -- The list of statements to be evaluated
        permission {str} -- The permission to evaluate. ex "s3:GetObject"
        resource_arn {str} -- The resource to test the permission against

    Returns:
        bool -- If the statement grants the specific permission to the resource
    """

    allowed = False
    for statement in statements:
        if not evaluate_notaction_for_permission(statement, permission):
            if evaluate_action_for_permission(statement, permission):
                if evaluate_resource_for_permission(statement, resource_arn):
                    if not evaluate_notresource_for_permission(statement, resource_arn):
                        return True
    return allowed


def evaluate_policy_for_permission(
    statements: List[Dict], resource_arn: str, permission: str,
) -> Tuple[bool, bool]:
    """ Evaluates an entire policy for specific permission to a resource.
    AWS Policy evaluation reference
    https://docs.aws.amazon.com/IAM/latest/UserGuide/reference_policies_evaluation-logic.html

    Arguments:
        statements {[dict]} -- The list of statements for the policy
        permission {str} -- The permission to evaluate
        resource_arn {str} -- The resource to test the permission against

    Returns:
        [(bool, bool)] -- (allowed_by_policy, explicitly_denied_by_policy)
        return cases
        (True, False) - The policy allows the action
        (False, False) - The poliy does not allow the action, but also doesn't explicitly deny it
        (False, True) - The policy specifically denies the action. There is no need to evaluate other policies
    """
    allow_statements = [s for s in statements if s["effect"] == "Allow"]
    deny_statements = [s for s in statements if s["effect"] == "Deny"]
    if evaluate_statements_for_permission(deny_statements, resource_arn, permission):
        # The action explicitly denied then no other policy can override it
        return False, True
    elif evaluate_statements_for_permission(allow_statements, resource_arn, permission):
        # The action is allowed by this policy
        return True, False
    else:
        # The action is not allowed by this policy, but not specifically denied either
        return False, False


def principal_allowed_on_resource(
    policies: Dict, resource_arn: str, permissions_policy_specs: List[Dict], policy_specs_aggregation: str = "OR",
) -> bool:
    """ Evaluates an entire set of policies for a specific resource for the given policy specs.

    Arguments:
        policies {dict} -- The policys to evaluate
        resource_arn {str} -- The resource to test the permission against
        permissions_policy_specs {[dict]} -- The policy specs to evaluate
        policy_specs_aggregation {str} -- How to aggregate policy specs list

    Returns:
        bool -- True if the policies allow the permission against the resource
    """
<<<<<<< HEAD
    if not isinstance(permissions_policy_specs, list):
        raise ValueError("permissions_policy_specs is not a list")
    if policy_specs_aggregation not in ["AND", "OR"]:
        raise ValueError("policy_specs_aggregation must be AND or OR strings")
    granted: List[bool] = []
    for pps in permissions_policy_specs:
        pps_granted = False
        for _, statements in policies.items():
            if "permission" not in pps:
                raise ValueError("pps dict must have permission field")
            permission = pps["permission"]
            resource_arn = pps["resource"] if "resource" in pps else resource_arn
            allowed, explicit_deny = evaluate_policy_for_permission(statements, resource_arn, permission)
            if explicit_deny:
                pps_granted = False
                break
            if allowed:
                pps_granted = True
        granted.append(pps_granted)
    return any(granted) if policy_specs_aggregation == "OR" else all(granted)
=======
    if not isinstance(permissions, list):
        raise ValueError("permissions is not a list")
    granted = False
    for _, statements in policies.items():
        allowed, explicit_deny = evaluate_policy_for_permissions(statements, permissions, resource_arn)
        if explicit_deny:
            return False
        if not granted and allowed:
            granted = True

    return granted
>>>>>>> 2151f4ab


def calculate_permission_relationships(
    principals: Dict,
    resource_arns: List[str],
    permissions_policy_specs: List[Dict],
    resource_spec_matches: Dict,
    policy_specs_aggregation: str,
) -> List[Dict]:
    """ Evaluate principals permissions to resources
    This currently only evaluates policies on IAM principals. It does not take into account
    Resource Policies - Policies attached to the resource instead of the IAM principal
    Permission Boundaries - Boundaries for an IAM principal
    Session Policies - Special policies for Federated users

    AWS Policy evaluation reference
    https://docs.aws.amazon.com/IAM/latest/UserGuide/reference_policies_evaluation-logic.html

    Arguments:
        principals {dict} -- The principals to check permission for
        resource_arns {[str]} -- The resources to test the permission against
        permissions_policy_specs {[Dict]} -- The policy specifications to check for
        resource_spec_matches {Dict} -- Whether resources matches the resource spec
        policy_specs_aggregation {str} -- How to aggregate policy specs

    Returns:
        [dict] -- The allowed mappings
    """
    allowed_mappings: List[Dict] = []
    for resource_arn in resource_arns:
        for principal_arn, policies in principals.items():
            # Skipping self edges
            if principal_arn == resource_arn:
                continue
            # TODO: Skip if principal is admin
            allows: List[bool] = [
                principal_allowed_on_resource(
                    policies,
                    resource_arn,
                    permissions_policy_specs,
                    policy_specs_aggregation,
                ),
            ]
            if resource_spec_matches[resource_arn] is not None:
                allows.append(resource_spec_matches[resource_arn])
            final_allow = any(allows) if policy_specs_aggregation == "OR" else all(allows)
            if final_allow:
                allowed_mappings.append(
                    {"principal_arn": principal_arn, "resource_arn": resource_arn},
                )
    return allowed_mappings


def calculate_seed_admin_principals(
    iam_principals: Dict,
) -> List[Dict]:
    """ calculate_seed_admin_principals
    Arguments:
        iam_principals {[dict]} -- The principals to check permission for

    Returns:
        [dict] -- List of seed principals marked as admin
    """
    seed_admin_principals: List[Dict] = []
    for principal_arn, policies in iam_principals.items():
        if not policies:
            continue

        principal_node_arn_str = ':'.join(principal_arn.split(':')[5:])
        principal_node_type = principal_node_arn_str.split("/")[0]

        # Can principal modify own inline policies to itself.
        if principal_node_type == 'user':
            permission = 'iam:PutUserPolicy'
        elif principal_node_type == 'role':
            permission = 'iam:PutRolePolicy'
        else:
            permission = 'iam:PutGroupPolicy'
        if principal_allowed_on_resource(policies, principal_arn, [permission]):
            seed_admin_principals.append({"principal_arn": principal_arn, "admin_reason": permission})
            continue

        # Can node attach AdministratorAccessPolicy to itself.
        if principal_node_type == 'user':
            permission = 'iam:AttachUserPolicy'
        elif principal_node_type == 'role':
            permission = 'iam:AttachRolePolicy'
        else:
            permission = 'iam:AttachGroupPolicy'
        if principal_allowed_on_resource(policies, principal_arn, [permission]):
            seed_admin_principals.append({"principal_arn": principal_arn, "admin_reason": permission})
            continue

        # TODO: Node can create a role & attach managed policy:
        # AdministratorAccessPolicy or an inline policy.
        # TODO: Can node update attached customer managed policy. (Retrieve policy arn)
        # TODO: Check if node can attach/modify group's policies.
    return seed_admin_principals


def parse_statement_node(node_group: List[Any]) -> List[Any]:
    """ Parse a dict from group of Neo4J node

    Arguments:
        node_group {[Neo4j.Node]} -- the node to parse

    Returns:
        [list] -- A list of statements from the node
    """
    return [n._properties for n in node_group]


def compile_regex(item: str) -> Pattern:
    r""" Compile a clause into a regex. Clause checking in AWS is case insensitive
    The following regex symbols will be replaced to make AWS * and ? matching a regex
    * -> .* (wildcard)
    ? -> .? (single character wildcard)
    . -> \\. (make period a literal period)

    Arguments:
        item {str} -- the item to create the regex for

    Returns:
        [re.Pattern] -- The precompiled regex pattern.
        If the pattern does not compile it will return an re.Pattern of empty string
    """

    if isinstance(item, str):
        item = item.replace(".", "\\.").replace("*", ".*").replace("?", ".?")
        try:
            return re.compile(item, flags=re.IGNORECASE)
        except re.error:
            logger.warning(f"Regex did not compile for {item}")
            # in this case it must still return a regex.
            # So it will return an re.Pattern of empry stringm
            return re.compile("", flags=re.IGNORECASE)
    else:
        return item


def compile_statement(statements: List[Any]) -> List[Any]:
    """ Compile a statement by precompiling the regex for the relevant clauses. This is done to boost
    performance by not recompiling the regex over and over again.

    Arguments:
        statements {dict} -- The statement dictionary

    Returns:
        [dict] -- the compiled statement
    """
    properties = ['action', 'resource', 'notresource', 'notaction']
    for statement in statements:
        for statement_property in properties:
            if statement_property in statement:
                statement[statement_property] = [compile_regex(item) for item in statement[statement_property]]
    return statements


def get_principals_for_account(neo4j_session: neo4j.Session, account_id: str) -> Dict:
    get_policy_query = """
    MATCH
    (acc:AWSAccount{id:$AccountId})-[:RESOURCE]->
    (principal:AWSPrincipal)-[:POLICY]->
    (policy:AWSPolicy)-[:STATEMENT]->
    (statements:AWSPolicyStatement)
    RETURN
    DISTINCT principal.arn as principal_arn, policy.id as policy_id, collect(statements) as statements
    """
    results = neo4j_session.run(
        get_policy_query,
        AccountId=account_id,
    )
    principals: Dict[Any, Any] = {}
    for r in results:
        principal_arn = r["principal_arn"]
        policy_id = r["policy_id"]
        statements = r["statements"]
        if principal_arn not in principals:
            principals[principal_arn] = {}
        principals[principal_arn][policy_id] = compile_statement(parse_statement_node(statements))
    return principals


def get_iam_principals_for_account(neo4j_session: neo4j.Session, account_id: str) -> Dict:
    get_iam_principals_query = """
    MATCH
    (acc:AWSAccount{id:$AccountId})-[:RESOURCE]->
    (principal:AWSPrincipal)
    WHERE "AWSUser" IN labels(principal) OR
    "AWSGroup" IN labels(principal) OR
    "AWSRole" IN labels(principal)
    OPTIONAL MATCH (principal)-[:POLICY]->
    (policy:AWSPolicy)-[:STATEMENT]->
    (statements:AWSPolicyStatement)
    RETURN
    DISTINCT principal.arn as principal_arn, policy.id as policy_id, collect(statements) as statements
    """

    results = neo4j_session.run(
        get_iam_principals_query,
        AccountId=account_id,
    )

    iam_principals: Dict[Any, Any] = {}
    for r in results:
        principal_arn = r["principal_arn"]
        policy_id = r["policy_id"]
        statements = r["statements"]
        if principal_arn not in iam_principals:
            iam_principals[principal_arn] = {}
        if policy_id is None:
            continue
        iam_principals[principal_arn][policy_id] = compile_statement(parse_statement_node(statements))
    return iam_principals


def get_resource_arns(neo4j_session: neo4j.Session, account_id: str, node_label: str) -> List[Any]:
    get_resource_query = Template("""
    MATCH (acc:AWSAccount{id:$AccountId})-[:RESOURCE]->(resource:$node_label)
    return resource.arn as arn
    """)
    get_resource_query_template = get_resource_query.safe_substitute(node_label=node_label)
    results = neo4j_session.run(
        get_resource_query_template,
        AccountId=account_id,
    )
    arns = [r["arn"] for r in results]
    return arns


def get_resource_spec_matches(
    neo4j_session: neo4j.Session, resource_policy_specs: List[Dict], resource_arns: List[str],
) -> Dict:
    """
    For each resource_arn, return whether it meets the resource policy spec.
    Currently, we assume resource_policy_specs is a list of size <= 1 with a service key.
    """
    resource_arn_to_match: Dict = {
        resource_arn: None for resource_arn in resource_arns
    }
    if len(resource_policy_specs) == 0:
        return resource_arn_to_match

    service_to_match = resource_policy_specs[0]["service"]
    get_resource_service_query = """
    UNWIND $resource_arns as resource_arn
    OPTIONAL MATCH (resource:AWSRole{arn:resource_arn})-[:TRUSTS_AWS_PRINCIPAL]->
    (p:AWSPrincipal)
    WHERE p.type = 'Service'
    AND p.arn = $service_to_match
    return resource_arn, COUNT(p) > 0 as match
    """
    results = neo4j_session.run(
        get_resource_service_query,
        resource_arns=resource_arns,
        service_to_match=service_to_match,
    )

    for res in results:
        resource_arn, match = res["resource_arn"], res["match"]
        resource_arn_to_match[resource_arn] = match
    return resource_arn_to_match


def load_principal_mappings(
    neo4j_session: neo4j.Session, principal_mappings: List[Dict], node_label: str,
    relationship_name: str, relationship_reason: Optional[str], update_tag: int,
) -> None:
    map_policy_query = Template("""
    UNWIND $Mapping as mapping
    MATCH (principal:AWSPrincipal{arn:mapping.principal_arn})
    MATCH (resource:$node_label{arn:mapping.resource_arn})
    MERGE (principal)-[r:$relationship_name]->(resource)
    SET r.lastupdated = $aws_update_tag,
    r.relationship_reason = $relationship_reason
    """)
    if not principal_mappings:
        return
    map_policy_query_template = map_policy_query.safe_substitute(
        node_label=node_label,
        relationship_name=relationship_name,
    )
    neo4j_session.run(
        map_policy_query_template,
        Mapping=principal_mappings,
        aws_update_tag=update_tag,
        relationship_reason=relationship_reason,
    )


def cleanup_principal_admin_attributes(
    neo4j_session: neo4j.Session,
    current_aws_account_id: str,
) -> None:
    logger.info("Cleaning up admin attributes")
    admin_cleanup_query = """
        MATCH
        (acc:AWSAccount{id:$AccountId})-[:RESOURCE]->
        (principal:AWSPrincipal)
        SET principal.is_admin = NULL, principal.admin_reason = NULL
    """
    neo4j_session.run(
        admin_cleanup_query,
        AccountId=current_aws_account_id,
    )


def cleanup_rpr(
    neo4j_session: neo4j.Session,
    node_label: str,
    relationship_name: str,
    relationship_reason: Optional[str],
    update_tag: int,
    current_aws_id: str,
) -> None:
    logger.info("Cleaning up relationship '%s' for node label '%s'", relationship_name, node_label)
    cleanup_rpr_query = Template("""
        MATCH (:AWSAccount{id: $AWS_ID})-[:RESOURCE]->(principal:AWSPrincipal)-[r:$relationship_name]->
        (resource:$node_label)
        WHERE r.lastupdated <> $UPDATE_TAG
        AND r.relationship_reason = $relationship_reason
        WITH r LIMIT $LIMIT_SIZE  DELETE (r) return COUNT(*) as TotalCompleted
    """)
    cleanup_rpr_query_template = cleanup_rpr_query.safe_substitute(
        node_label=node_label,
        relationship_name=relationship_name,
    )

    statement = GraphStatement(
        cleanup_rpr_query_template,
        {
            'UPDATE_TAG': update_tag,
            'AWS_ID': current_aws_id,
            'relationship_reason': relationship_reason,
        },
        True,
        1000,
    )
    statement.run(neo4j_session)


def parse_permission_relationships_file(file_path: str) -> List[Any]:
    try:
        if not os.path.isabs(file_path):
            file_path = os.path.join(os.getcwd(), file_path)
        with open(file_path) as f:
            relationship_mapping = yaml.load(f, Loader=yaml.FullLoader)
        return relationship_mapping
    except FileNotFoundError:
        logger.warning(
            f"Permission relationships mapping file {file_path} not found, skipping sync stage {__name__}. "
            f"If you want to run this sync, please explicitly set a value for --permission-relationships-file in the "
            f"command line interface.",
        )
        return []


def is_valid_spec(rpr: Dict) -> bool:
    required_fields = ["target_label", "permissions_policy_specs", "policy_specs_aggregation", "relationship_name"]
    for field in required_fields:
        if field not in rpr:
            return False
    if not isinstance(rpr["target_label"], str):
        return False
    if not isinstance(rpr["permissions_policy_specs"], list):
        return False
    for pps in rpr["permissions_policy_specs"]:
        pps_keys = pps.keys()
        if "permission" not in pps_keys:
            return False
        if len(pps_keys) > 2:
            return False
        if len(pps_keys) == 2 and "resource" not in pps_keys:
            return False
    if "resource_policy_specs" in rpr:
        if not isinstance(rpr["resource_policy_specs"], list):
            return False
        if len(rpr["resource_policy_specs"]) != 1:
            return False
        if "service" not in rpr["resource_policy_specs"][0]:
            return False
        if rpr["target_label"] != "AWSRole":
            return False
    if rpr["policy_specs_aggregation"] not in ["AND", "OR"]:
        return False
    if not isinstance(rpr["relationship_name"], str):
        return False
    if "relationship_reason" in rpr and not isinstance(rpr["relationship_reason"], str):
        return False
    return True


def load_seed_admin_principals(
    neo4j_session: neo4j.Session,
    seed_admin_principals: List[Dict],
) -> None:
    set_seed_admin_query = """
    UNWIND $principals as principal
    MATCH (p:AWSPrincipal{arn:principal.principal_arn})
    SET p.is_admin = True, p.admin_reason = principal.admin_reason
    """
    neo4j_session.run(
        set_seed_admin_query,
        principals=seed_admin_principals,
    )


def set_remaining_admin_principals(neo4j_session: neo4j.Session, current_aws_account_id: str) -> None:
    set_admin_through_role_assumption_query = """
        MATCH
        (acc:AWSAccount{id:$AccountId})-[:RESOURCE]->
        (p:AWSPrincipal)-[:STS_ASSUMEROLE_ALLOW*..10]->
        (admin:AWSPrincipal)<-[:RESOURCE]-(acc:AWSAccount{id:$AccountId})
        WHERE admin.is_admin = True
        WITH p, COLLECT(admin) as admins
        SET p.is_admin = True,
        p.admin_reason = "Role assumption chain to admin role " +
        admins[0].arn
    """
    neo4j_session.run(
        set_admin_through_role_assumption_query,
        AccountId=current_aws_account_id,
    )

    set_admin_through_group_membership_query = """
        MATCH
        (acc:AWSAccount{id:$AccountId})-[:RESOURCE]->
        (p:AWSPrincipal)-[:MEMBER_AWS_GROUP]->
        (adminGroup:AWSGroup)<-[:RESOURCE]-(acc:AWSAccount{id:$AccountId})
        WHERE adminGroup.is_admin = True
        WITH p, COLLECT(adminGroup) as adminGroups
        SET p.is_admin = True,
        p.admin_reason = "Member of admin group " + adminGroups[0].arn
    """
    neo4j_session.run(
        set_admin_through_group_membership_query,
        AccountId=current_aws_account_id,
    )


def sync_admin_attributes(
    neo4j_session: neo4j.Session, boto3_session: boto3.session.Session, regions: List[str],
    current_aws_account_id: str, update_tag: int, common_job_parameters: Dict,
) -> None:
    logger.info("Syncing Admin Attributes for account '%s'.", current_aws_account_id)

    cleanup_principal_admin_attributes(neo4j_session, current_aws_account_id)
    iam_principals = get_iam_principals_for_account(neo4j_session, current_aws_account_id)
    seed_admin_principals = calculate_seed_admin_principals(iam_principals)
    load_seed_admin_principals(neo4j_session, seed_admin_principals)
    set_remaining_admin_principals(neo4j_session, current_aws_account_id)


@timeit
def sync(
    neo4j_session: neo4j.Session, boto3_session: boto3.session.Session, regions: List[str],
    current_aws_account_id: str, update_tag: int, common_job_parameters: Dict,
) -> None:
    sync_admin_attributes(
        neo4j_session,
        boto3_session,
        regions,
        current_aws_account_id,
        update_tag,
        common_job_parameters,
    )

    logger.info("Syncing Permission Relationships for account '%s'.", current_aws_account_id)
    principals = get_principals_for_account(neo4j_session, current_aws_account_id)

    pr_file = common_job_parameters["permission_relationships_file"]
    if not pr_file:
        logger.warning(
            "Permission relationships file was not specified, skipping. If this is not expected, please check your "
            "value of --permission-relationships-file",
        )
        return
    relationship_mapping = parse_permission_relationships_file(pr_file)
    for rel_mapping in relationship_mapping:
        if not is_valid_spec(rel_mapping):
            raise ValueError(
                f'Invalid rel_mapping spec {rel_mapping}',
            )
        target_label = rel_mapping["target_label"]
        permissions_policy_specs = rel_mapping["permissions_policy_specs"]
        resource_policy_specs = rel_mapping.get("resource_policy_specs", [])
        policy_specs_aggregation = rel_mapping["policy_specs_aggregation"]
        relationship_name = rel_mapping["relationship_name"]
        relationship_reason = rel_mapping.get("relationship_reason", None)
        resource_arns = get_resource_arns(neo4j_session, current_aws_account_id, target_label)
        resource_spec_matches = get_resource_spec_matches(
            neo4j_session, resource_policy_specs, resource_arns,
        )
        logger.info(
            "Syncing relationship '%s' with reason '%s' for node label '%s'",
            relationship_name,
            relationship_reason,
            target_label,
        )
        allowed_mappings = calculate_permission_relationships(
            principals,
            resource_arns,
            permissions_policy_specs,
            resource_spec_matches,
            policy_specs_aggregation,
        )
        load_principal_mappings(
            neo4j_session,
            allowed_mappings,
            target_label,
            relationship_name,
            relationship_reason,
            update_tag,
        )
        cleanup_rpr(
            neo4j_session,
            target_label,
            relationship_name,
            relationship_reason,
            update_tag,
            current_aws_account_id,
        )<|MERGE_RESOLUTION|>--- conflicted
+++ resolved
@@ -143,7 +143,6 @@
     Returns:
         bool -- True if the policies allow the permission against the resource
     """
-<<<<<<< HEAD
     if not isinstance(permissions_policy_specs, list):
         raise ValueError("permissions_policy_specs is not a list")
     if policy_specs_aggregation not in ["AND", "OR"]:
@@ -164,19 +163,6 @@
                 pps_granted = True
         granted.append(pps_granted)
     return any(granted) if policy_specs_aggregation == "OR" else all(granted)
-=======
-    if not isinstance(permissions, list):
-        raise ValueError("permissions is not a list")
-    granted = False
-    for _, statements in policies.items():
-        allowed, explicit_deny = evaluate_policy_for_permissions(statements, permissions, resource_arn)
-        if explicit_deny:
-            return False
-        if not granted and allowed:
-            granted = True
-
-    return granted
->>>>>>> 2151f4ab
 
 
 def calculate_permission_relationships(
@@ -588,8 +574,8 @@
     set_admin_through_role_assumption_query = """
         MATCH
         (acc:AWSAccount{id:$AccountId})-[:RESOURCE]->
-        (p:AWSPrincipal)-[:STS_ASSUMEROLE_ALLOW*..10]->
-        (admin:AWSPrincipal)<-[:RESOURCE]-(acc:AWSAccount{id:$AccountId})
+        (p:AWSPrincipal)-[:STS_ASSUME_ROLE_ALLOW*..10]->
+        (admin:AWSPrincipal)<-[:RESOURCE]-(acc)
         WHERE admin.is_admin = True
         WITH p, COLLECT(admin) as admins
         SET p.is_admin = True,
@@ -605,7 +591,7 @@
         MATCH
         (acc:AWSAccount{id:$AccountId})-[:RESOURCE]->
         (p:AWSPrincipal)-[:MEMBER_AWS_GROUP]->
-        (adminGroup:AWSGroup)<-[:RESOURCE]-(acc:AWSAccount{id:$AccountId})
+        (adminGroup:AWSGroup)<-[:RESOURCE]-(acc)
         WHERE adminGroup.is_admin = True
         WITH p, COLLECT(adminGroup) as adminGroups
         SET p.is_admin = True,
@@ -630,20 +616,10 @@
     set_remaining_admin_principals(neo4j_session, current_aws_account_id)
 
 
-@timeit
-def sync(
+def sync_permission_relationships(
     neo4j_session: neo4j.Session, boto3_session: boto3.session.Session, regions: List[str],
     current_aws_account_id: str, update_tag: int, common_job_parameters: Dict,
 ) -> None:
-    sync_admin_attributes(
-        neo4j_session,
-        boto3_session,
-        regions,
-        current_aws_account_id,
-        update_tag,
-        common_job_parameters,
-    )
-
     logger.info("Syncing Permission Relationships for account '%s'.", current_aws_account_id)
     principals = get_principals_for_account(neo4j_session, current_aws_account_id)
 
@@ -698,4 +674,27 @@
             relationship_reason,
             update_tag,
             current_aws_account_id,
-        )+        )
+
+
+@timeit
+def sync(
+    neo4j_session: neo4j.Session, boto3_session: boto3.session.Session, regions: List[str],
+    current_aws_account_id: str, update_tag: int, common_job_parameters: Dict,
+) -> None:
+    sync_admin_attributes(
+        neo4j_session,
+        boto3_session,
+        regions,
+        current_aws_account_id,
+        update_tag,
+        common_job_parameters,
+    )
+    sync_permission_relationships(
+        neo4j_session,
+        boto3_session,
+        regions,
+        current_aws_account_id,
+        update_tag,
+        common_job_parameters,
+    )